/**
 * Security Middleware
 * 
 * Provides comprehensive security features for the CollectFlo application:
 * - Input validation and sanitization
 * - XSS protection
 * - Rate limiting
 * - Secure HTTP headers
 * 
 * These middlewares are designed to work in all environments and are
 * especially important for production deployments on Render.
 */

const { body, validationResult, oneOf } = require('express-validator');
const rateLimit = require('express-rate-limit');
const xssClean = require('xss-clean');
const helmet = require('helmet');
const logger = require('../services/logger');

// Environment configuration
const IS_PRODUCTION = process.env.NODE_ENV === 'production';
const IS_RENDER = process.env.RENDER === 'true';

/**
 * Apply basic security middleware to Express app
 * 
 * @param {Object} app - Express app instance
 */
exports.applySecurityMiddleware = (app) => {
  /**
   * -------------------------------------------------------------------------
   * Content-Security-Policy (CSP)
   * -------------------------------------------------------------------------
   * The beta marketing pages (beta.html, beta-signup.html, etc.) currently rely
   * on small inline scripts and styles (e.g. Tailwind utility classes injected
   * by the CDN).  Helmet’s default CSP blocks these which breaks critical UI
   * elements such as the “Free Lifetime Access” button.
   *
   * For now we relax the CSP by:
   *   • explicitly allowing 'unsafe-inline' for script and style sources
   *   • allowing the jsDelivr CDN which hosts Tailwind
   *
   * NOTE:  This still blocks all remote code execution except from self or the
   *        approved CDN and can be tightened later once inline scripts are
   *        removed/refactored.
   */
  const cspDirectives = {
    defaultSrc: ["'self'"],
    scriptSrc: ["'self'", "'unsafe-inline'", 'https://cdn.jsdelivr.net'],
    styleSrc: ["'self'", "'unsafe-inline'", 'https://cdn.jsdelivr.net'],
    imgSrc: ["'self'", 'data:', 'https:'],
    connectSrc: ["'self'"],
    fontSrc: ["'self'", 'https://cdn.jsdelivr.net'],
    objectSrc: ["'none'"],
    mediaSrc: ["'self'"],
    frameSrc: ["'self'"]
  };

<<<<<<< HEAD
  // Set secure HTTP headers with the adjusted CSP
  app.use(
    helmet({
      contentSecurityPolicy: IS_PRODUCTION ? { directives: cspDirectives } : false,
      crossOriginEmbedderPolicy: false, // Allow embedding in iframes
      crossOriginResourcePolicy: { policy: 'cross-origin' } // Allow cross-origin resource sharing
    })
  );

=======
>>>>>>> ad5ceaad
  /*
   * ---------------------------------------------------------------------------
   * X-XSS Protection
   * ---------------------------------------------------------------------------
   * `xss-clean@0.1.4` mutates `req.query` which became read-only in Express 5.
   * This results in the runtime error:
   *     "TypeError: Cannot set property query of #<IncomingMessage>..."
   *
   * Until a compatible version (or alternative middleware) is available we
   * temporarily disable xss-clean to keep the application functional.  Basic
   * protection is still provided by Helmet’s built-in X-XSS-Protection header.
   */
  logger.warn('xss-clean middleware disabled – incompatible with Express 5.x');

  // Apply global rate limiting
  app.use(
    rateLimit({
      windowMs: 15 * 60 * 1000, // 15 minutes
      max: 100, // Limit each IP to 100 requests per window
      standardHeaders: true, // Return rate limit info in the `RateLimit-*` headers
      legacyHeaders: false, // Disable the `X-RateLimit-*` headers
      message: { success: false, message: 'Too many requests, please try again later.' },
      skip: (req) => req.path === '/health', // Don't rate limit health checks
      handler: (req, res, next, options) => {
        logger.warn('Rate limit exceeded', {
          ip: req.ip,
          path: req.path,
          method: req.method
        });
        res.status(429).json(options.message);
      }
    })
  );

  logger.info('Security middleware applied', {
    helmet: true,
    xssProtection: false, // Temporarily disabled (see note above)
    rateLimit: true
  });
};

/**
 * More aggressive rate limiting for authentication routes
 * to prevent brute force attacks
 */
exports.authRateLimiter = rateLimit({
  windowMs: 60 * 60 * 1000, // 1 hour
  max: 10, // 10 attempts per hour
  message: { success: false, message: 'Too many login attempts, please try again later.' },
  standardHeaders: true,
  handler: (req, res, next, options) => {
    logger.warn('Auth rate limit exceeded', {
      ip: req.ip,
      path: req.path,
      method: req.method
    });
    res.status(429).json(options.message);
  }
});

/**
 * Rate limiting for signup routes
 */
exports.signupRateLimiter = rateLimit({
  windowMs: 24 * 60 * 60 * 1000, // 24 hours
  max: 5, // 5 accounts per day
  message: { success: false, message: 'Account creation limit reached, please try again later.' },
  standardHeaders: true,
  handler: (req, res, next, options) => {
    logger.warn('Signup rate limit exceeded', {
      ip: req.ip,
      path: req.path,
      method: req.method
    });
    res.status(429).json(options.message);
  }
});

/**
 * API rate limiting for specific endpoints
 */
exports.apiRateLimiter = rateLimit({
  windowMs: 5 * 60 * 1000, // 5 minutes
  max: 50, // 50 requests per 5 minutes
  message: { success: false, message: 'API rate limit exceeded, please try again later.' },
  standardHeaders: true
});

/**
 * Validation rules for user registration
 */
exports.validateSignup = [
  body('email')
    .isEmail().withMessage('Please provide a valid email address')
    .normalizeEmail()
    .trim(),
  
  body('password')
    .isLength({ min: 8 }).withMessage('Password must be at least 8 characters long')
    .matches(/[a-zA-Z]/).withMessage('Password must contain at least one letter')
    .matches(/\d/).withMessage('Password must contain at least one number')
    .trim(),
  
  body(['name', 'fullName', 'companyName'])
    .if(body('name').exists())
    .trim()
    .isLength({ min: 2 }).withMessage('Name must be at least 2 characters long')
    .escape(),
  
  /*
   * Company name validation:
   * Accepts either `companyName` (camelCase) or `company_name` (snake_case).
   * The rule passes when at least one of the fields exists and meets length
   * requirements. Using oneOf() avoids the invalid `.or()` chain that caused
   * the TypeError.
   */
  oneOf([
    body('companyName')
      .exists().withMessage('Company name is required')
      .bail()
      .isLength({ min: 2 }).withMessage('Company name must be at least 2 characters long')
      .trim()
      .escape(),
    body('company_name')
      .exists().withMessage('Company name is required')
      .bail()
      .isLength({ min: 2 }).withMessage('Company name must be at least 2 characters long')
      .trim()
      .escape()
  ]),
  
  // Validation middleware handler
  (req, res, next) => {
    const errors = validationResult(req);
    if (!errors.isEmpty()) {
      return res.status(400).json({
        success: false,
        message: 'Validation failed',
        errors: errors.array()
      });
    }
    
    // Standardize field names for the API
    if (req.body.companyName && !req.body.company_name) {
      req.body.company_name = req.body.companyName;
    }
    
    if (req.body.fullName && !req.body.name) {
      req.body.name = req.body.fullName;
    }
    
    next();
  }
];

/**
 * Validation rules for login
 */
exports.validateLogin = [
  body('email')
    .isEmail().withMessage('Please provide a valid email address')
    .normalizeEmail()
    .trim(),
  
  body('password')
    .not().isEmpty().withMessage('Password is required')
    .trim(),
  
  // Validation middleware handler
  (req, res, next) => {
    const errors = validationResult(req);
    if (!errors.isEmpty()) {
      return res.status(400).json({
        success: false,
        message: 'Validation failed',
        errors: errors.array()
      });
    }
    next();
  }
];

/**
 * Sanitize all request parameters to prevent injection attacks
 */
exports.sanitizeParams = (req, res, next) => {
  if (req.params) {
    Object.keys(req.params).forEach(key => {
      if (typeof req.params[key] === 'string') {
        req.params[key] = req.params[key].replace(/[<>]/g, '');
      }
    });
  }
  next();
};

/**
 * Log all requests for security monitoring
 */
exports.securityLogger = (req, res, next) => {
  // Only log certain paths that might be security-sensitive
  if (
    req.path.includes('/login') ||
    req.path.includes('/signup') ||
    req.path.includes('/auth') ||
    req.path.includes('/settings')
  ) {
    logger.info('Security-sensitive request', {
      method: req.method,
      path: req.path,
      ip: req.ip,
      userAgent: req.headers['user-agent']
    });
  }
  next();
};<|MERGE_RESOLUTION|>--- conflicted
+++ resolved
@@ -31,18 +31,12 @@
    * -------------------------------------------------------------------------
    * Content-Security-Policy (CSP)
    * -------------------------------------------------------------------------
-   * The beta marketing pages (beta.html, beta-signup.html, etc.) currently rely
-   * on small inline scripts and styles (e.g. Tailwind utility classes injected
-   * by the CDN).  Helmet’s default CSP blocks these which breaks critical UI
-   * elements such as the “Free Lifetime Access” button.
-   *
-   * For now we relax the CSP by:
-   *   • explicitly allowing 'unsafe-inline' for script and style sources
-   *   • allowing the jsDelivr CDN which hosts Tailwind
-   *
-   * NOTE:  This still blocks all remote code execution except from self or the
-   *        approved CDN and can be tightened later once inline scripts are
-   *        removed/refactored.
+   * Marketing pages rely on small inline scripts/styles and Tailwind served from
+   * jsDelivr. Helmet’s default CSP blocks these which breaks the UI. We relax
+   * the policy by explicitly allowing:
+   *   • `'unsafe-inline'` for scripts & styles
+   *   • jsDelivr CDN resources
+   * This can be tightened once inline code is refactored out.
    */
   const cspDirectives = {
     defaultSrc: ["'self'"],
@@ -56,29 +50,23 @@
     frameSrc: ["'self'"]
   };
 
-<<<<<<< HEAD
-  // Set secure HTTP headers with the adjusted CSP
+  // Set secure HTTP headers with adjusted CSP
   app.use(
     helmet({
       contentSecurityPolicy: IS_PRODUCTION ? { directives: cspDirectives } : false,
-      crossOriginEmbedderPolicy: false, // Allow embedding in iframes
-      crossOriginResourcePolicy: { policy: 'cross-origin' } // Allow cross-origin resource sharing
+      crossOriginEmbedderPolicy: false,
+      crossOriginResourcePolicy: { policy: 'cross-origin' }
     })
   );
 
-=======
->>>>>>> ad5ceaad
   /*
-   * ---------------------------------------------------------------------------
+   * -------------------------------------------------------------------------
    * X-XSS Protection
-   * ---------------------------------------------------------------------------
-   * `xss-clean@0.1.4` mutates `req.query` which became read-only in Express 5.
-   * This results in the runtime error:
-   *     "TypeError: Cannot set property query of #<IncomingMessage>..."
-   *
-   * Until a compatible version (or alternative middleware) is available we
-   * temporarily disable xss-clean to keep the application functional.  Basic
-   * protection is still provided by Helmet’s built-in X-XSS-Protection header.
+   * -------------------------------------------------------------------------
+   * `xss-clean@0.1.4` mutates `req.query`, which is read-only in Express 5.x
+   * and throws: “Cannot set property query …”.  Until a compatible alternative
+   * is found we disable this middleware. Helmet still adds the X-XSS-Protection
+   * header providing basic coverage.
    */
   logger.warn('xss-clean middleware disabled – incompatible with Express 5.x');
 
